--- conflicted
+++ resolved
@@ -86,11 +86,7 @@
 output branch string = staticWebApp.properties.branch
 output customDomainName string = !empty(customDomainName) ? customDomainName : ''
 output customDomainValidationToken string = !empty(customDomainName) ? customDomain.properties.validationToken : ''
-<<<<<<< HEAD
-output customDomainValidationMethod string = !empty(customDomainName) ? customDomain.properties.validationMethod : ''
-=======
 // Note: validationMethod is write-only and cannot be output
->>>>>>> 1f1abfed
 
 // Note: Deployment token should be retrieved dynamically using Azure CLI
 // az staticwebapp secrets list --name <app-name> --resource-group <rg-name> --query "properties.apiKey" --output tsv
